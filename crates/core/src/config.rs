--- conflicted
+++ resolved
@@ -104,11 +104,7 @@
             level: LevelConfig { path: String::from("resources\\level") },
             max_connections: AtomicUsize::new(10),
             max_render_distance: AtomicUsize::new(12),
-<<<<<<< HEAD
-            motd_callback: Box::new(|_| "Powered by mirai".into()),
-=======
-            motd_callback: Box::new(|_| "Powered by Inferno".into()),
->>>>>>> 5969ec58
+            motd_callback: Box::new(|_| "Powered by Mirai".into()),
         }
     }
 
