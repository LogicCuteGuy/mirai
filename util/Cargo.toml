[package]
name = "pyro-util"
version = "0.1.0"
edition = "2021"
authors = ["Ruben Adema"]
repository = "https://github.com/teampathfinders/pyro"
license = "Apache-2.0"
rust-version = "1.65.0"

[dependencies]
anyhow = { version = "1.0.79", features = ["backtrace"] }
base64 = "0.21.2"
cipher = "0.4.4"
dashmap = "5.4.0"
jsonwebtoken = "9.2.0"
lazy_static = "1.4.0"
num-traits = "0.2.15"
parking_lot = "0.12.1"
paste = "1.0.12"
<<<<<<< HEAD
serde = "1.0.194"
serde_json = "1.0.109"
=======
serde = "1.0.164"
serde_json = "1.0.110"
>>>>>>> e2880b0b
snap = "1.1.1"
tokio = { version = "1.32.0", features = ["sync"] }
uuid = "1.4.0"<|MERGE_RESOLUTION|>--- conflicted
+++ resolved
@@ -17,13 +17,8 @@
 num-traits = "0.2.15"
 parking_lot = "0.12.1"
 paste = "1.0.12"
-<<<<<<< HEAD
 serde = "1.0.194"
-serde_json = "1.0.109"
-=======
-serde = "1.0.164"
 serde_json = "1.0.110"
->>>>>>> e2880b0b
 snap = "1.1.1"
 tokio = { version = "1.32.0", features = ["sync"] }
 uuid = "1.4.0"